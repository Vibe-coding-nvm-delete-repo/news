'use client';

import { useState } from 'react';
import { useStore } from '@/lib/store';
import NewsCard from './NewsCard';
import ReportGroup from './ReportGroup';
import { FileText, ArrowUpDown, Star } from 'lucide-react';

type SortOption = 'rating' | 'category' | 'keyword' | 'date';

export default function ActiveCardsTab() {
  const { activeCards, reportHistory, markCardAsRead } = useStore();
  const [sortBy, setSortBy] = useState<SortOption>('rating');

  // Calculate average rating
  const avgRating =
    activeCards.length > 0
      ? activeCards.reduce((sum, card) => {
<<<<<<< HEAD
          const r =
            typeof card.rating === 'number'
              ? card.rating
              : parseFloat((card as any).rating) || 0;
          return sum + r;
=======
          const rating =
            typeof card.rating === 'number'
              ? card.rating
              : parseFloat(card.rating) || 0;
          return sum + rating;
>>>>>>> c9094979
        }, 0) / activeCards.length
      : 0;

  // Group cards by reportId
  const cardsByReport = activeCards.reduce(
    (acc, card) => {
      if (!acc[card.reportId]) {
        acc[card.reportId] = [];
      }
      acc[card.reportId].push(card);
      return acc;
    },
    {} as Record<string, typeof activeCards>
  );

  // Sort cards within each report based on selected sort option
  Object.keys(cardsByReport).forEach(reportId => {
    cardsByReport[reportId].sort((a, b) => {
      switch (sortBy) {
        case 'rating':
          return b.rating - a.rating;
        case 'category':
          return a.category.localeCompare(b.category);
        case 'keyword':
          return a.keyword.localeCompare(b.keyword);
        case 'date':
          if (!a.date && !b.date) return 0;
          if (!a.date) return 1;
          if (!b.date) return -1;
          return new Date(b.date).getTime() - new Date(a.date).getTime();
        default:
          return 0;
      }
    });
  });

  // Sort report IDs by generatedAt (newest first)
  const sortedReportIds = Object.keys(cardsByReport).sort((a, b) => {
    const cardA = cardsByReport[a][0];
    const cardB = cardsByReport[b][0];
    return (
      new Date(cardB.generatedAt).getTime() -
      new Date(cardA.generatedAt).getTime()
    );
  });

  if (activeCards.length === 0) {
    return (
      <div className="text-center py-16">
        <FileText className="h-16 w-16 text-slate-300 mx-auto mb-4" />
        <h3 className="text-xl font-semibold text-slate-700 mb-2">
          No Active Cards
        </h3>
        <p className="text-slate-500">
          Generate a report to see news cards here.
        </p>
      </div>
    );
  }

  return (
    <div className="space-y-6">
      {/* Info Box */}
      <div className="bg-gradient-to-r from-blue-50 to-indigo-50 p-5 rounded-lg border-2 border-blue-200">
        <div className="flex items-center justify-between flex-wrap gap-4">
          <div>
            <h2 className="text-2xl font-bold text-slate-900 mb-1">
              Active Cards
            </h2>
            <div className="flex items-center gap-4 text-sm text-slate-600">
              <span className="font-medium">
                {activeCards.length}{' '}
                {activeCards.length === 1 ? 'card' : 'cards'}
              </span>
              {sortedReportIds.length > 0 && (
                <>
                  <span>•</span>
                  <span>
                    Report #
                    {reportHistory.length -
                      reportHistory.findIndex(h => h.id === sortedReportIds[0])}
                  </span>
                </>
              )}
            </div>
          </div>
          <div className="flex items-center gap-2 bg-white px-4 py-3 rounded-lg border border-blue-200">
            <Star className="h-5 w-5 text-yellow-500 fill-yellow-500" />
            <div>
              <p className="text-xs text-slate-600 font-medium">AVG RATING</p>
              <p className="text-xl font-bold text-slate-900">
                {(typeof avgRating === 'number'
                  ? avgRating
                  : parseFloat(avgRating) || 0
                ).toFixed(1)}
                /10
              </p>
            </div>
          </div>
        </div>
      </div>

      {/* Sorting Options */}
      <div className="flex items-center gap-3 pb-4 border-b border-slate-200">
        <ArrowUpDown className="h-4 w-4 text-slate-500" />
        <span className="text-sm font-medium text-slate-700">Sort by:</span>
        <div className="flex gap-2">
          {(['rating', 'category', 'keyword', 'date'] as SortOption[]).map(
            option => (
              <button
                key={option}
                onClick={() => setSortBy(option)}
                className={`px-3 py-1.5 text-sm rounded-md transition-colors ${
                  sortBy === option
                    ? 'bg-blue-600 text-white font-medium'
                    : 'bg-slate-100 text-slate-600 hover:bg-slate-200'
                }`}
              >
                {option.charAt(0).toUpperCase() + option.slice(1)}
              </button>
            )
          )}
        </div>
      </div>

      {sortedReportIds.map(reportId => {
        const cards = cardsByReport[reportId];
        const firstCard = cards[0];

        // Get unique keywords for this report
        const keywords = Array.from(new Set(cards.map(c => c.keyword)));

        // Find report history entry for cost
        const historyEntry = reportHistory.find(h => h.id === reportId);

        return (
          <div key={reportId} className="space-y-3">
            <ReportGroup
              reportId={reportId}
              generatedAt={firstCard.generatedAt}
              keywords={keywords}
              cardCount={cards.length}
              cost={historyEntry?.costSpent}
            />

            <div className="space-y-3 pl-4">
              {cards.map(card => (
                <NewsCard
                  key={card.id}
                  card={card}
                  showReadButton={true}
                  onMarkAsRead={markCardAsRead}
                />
              ))}
            </div>
          </div>
        );
      })}
    </div>
  );
}<|MERGE_RESOLUTION|>--- conflicted
+++ resolved
@@ -16,19 +16,11 @@
   const avgRating =
     activeCards.length > 0
       ? activeCards.reduce((sum, card) => {
-<<<<<<< HEAD
           const r =
             typeof card.rating === 'number'
               ? card.rating
               : parseFloat((card as any).rating) || 0;
           return sum + r;
-=======
-          const rating =
-            typeof card.rating === 'number'
-              ? card.rating
-              : parseFloat(card.rating) || 0;
-          return sum + rating;
->>>>>>> c9094979
         }, 0) / activeCards.length
       : 0;
 
