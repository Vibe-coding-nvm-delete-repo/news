"use client";

import { useState, useEffect } from "react";
import { useStore } from "@/lib/store";
import { Button } from "@/components/ui/button";
import { 
  Loader2, 
  ChevronDown, 
  ChevronRight, 
  Check, 
  X, 
  Clock,
  Star,
  Sparkles,
  CheckCircle2
} from "lucide-react";
import { parseJSON } from "@/lib/utils";

interface Stage1Result {
  keyword: string;
  status: "pending" | "loading" | "complete" | "error";
  result?: string;
  error?: string;
}

interface Story {
  title: string;
  rating: number;
  summary: string;
  source?: string | null;
  url?: string | null;
  date?: string | null;
}

export default function NewsTab() {
  const { settings, models } = useStore();
  
  const [isGenerating, setIsGenerating] = useState(false);
  const [currentStage, setCurrentStage] = useState<1 | 2 | null>(null);
  const [stage1Results, setStage1Results] = useState<Stage1Result[]>([]);
  const [expandedResults, setExpandedResults] = useState<Set<string>>(new Set());
  const [stories, setStories] = useState<Story[]>([]);
  const [estimatedCost, setEstimatedCost] = useState(0);
  const [actualCost, setActualCost] = useState(0);
  const [stage1Progress, setStage1Progress] = useState(0);
  const [stage1StartTime, setStage1StartTime] = useState<number | null>(null);
  const [stage1ElapsedTime, setStage1ElapsedTime] = useState(0);
  const [stage2StartTime, setStage2StartTime] = useState<number | null>(null);
  const [stage2ElapsedTime, setStage2ElapsedTime] = useState(0);
  const [showCompletionAnimation, setShowCompletionAnimation] = useState(false);

  // Calculate estimated cost whenever keywords or model changes
  useEffect(() => {
    calculateEstimatedCost();
  // eslint-disable-next-line react-hooks/exhaustive-deps
  }, [settings.keywords, settings.selectedModel, models]);

  // Track elapsed time for Stage 1
  useEffect(() => {
    if (!stage1StartTime) return;
    
    const interval = setInterval(() => {
      setStage1ElapsedTime(Date.now() - stage1StartTime);
    }, 100);
    
    return () => clearInterval(interval);
  }, [stage1StartTime]);

  // Track elapsed time for Stage 2
  useEffect(() => {
    if (!stage2StartTime) return;
    
    const interval = setInterval(() => {
      setStage2ElapsedTime(Date.now() - stage2StartTime);
    }, 100);
    
    return () => clearInterval(interval);
  }, [stage2StartTime]);

  const calculateEstimatedCost = () => {
    const enabledKeywords = settings.keywords.filter((k) => k.enabled);
    if (enabledKeywords.length === 0 || !settings.selectedModel) {
      setEstimatedCost(0);
      return;
    }

    const selectedModel = models.find((m) => m.id === settings.selectedModel);
    if (!selectedModel) {
      setEstimatedCost(0);
      return;
    }

    // Rough token estimation:
    // Stage 1: ~500 tokens per keyword (input + output)
    // Stage 2: ~2000 tokens (aggregating all results)
    const tokensPerKeyword = 500;
    const stage2Tokens = 2000;
    
    const totalTokens = (enabledKeywords.length * tokensPerKeyword) + stage2Tokens;
    const costPer1MTokens = selectedModel.totalCostPer1M;
    const estimatedCostValue = (totalTokens / 1000000) * costPer1MTokens;
    
    setEstimatedCost(estimatedCostValue);
  };

  const generateReport = async () => {
    const enabledKeywords = settings.keywords.filter((k) => k.enabled);
    
    if (enabledKeywords.length === 0) {
      alert("Please enable at least one keyword");
      return;
    }

    if (!settings.apiKey || !settings.selectedModel) {
      alert("Please configure your API key and select a model");
      return;
    }

    setIsGenerating(true);
    setCurrentStage(1);
    setStories([]);
    setActualCost(0);
    setStage1Progress(0);
    setStage1StartTime(Date.now());
    setStage1ElapsedTime(0);
    setStage2StartTime(null);
    setStage2ElapsedTime(0);
    setShowCompletionAnimation(false);
    
    // Initialize stage 1 results - all start as loading since they run in parallel
    const initialResults: Stage1Result[] = enabledKeywords.map((k) => ({
      keyword: k.text,
      status: "loading",
    }));
    setStage1Results(initialResults);

    let totalCost = 0;
    const completedResults: any[] = [];

<<<<<<< HEAD
    // Stage 1: Search for each keyword
    for (let i = 0; i < enabledKeywords.length; i++) {
      const keyword = enabledKeywords[i];
      
      // Update status to loading
      setStage1Results((prev) =>
        prev.map((r, idx) =>
          idx === i ? { ...r, status: "loading" } : r
        )
      );

      try {
        const response = await fetch("https://openrouter.ai/api/v1/chat/completions", {
          method: "POST",
          headers: {
            Authorization: `Bearer ${settings.apiKey}`,
            "Content-Type": "application/json",
            "X-Title": "News Report Generator",
          },
          body: JSON.stringify({
            model: settings.selectedModel,
            online: settings.onlineEnabled,
            messages: [
              {
                role: "user",
                content: `${settings.searchInstructions}\n\nKeyword: ${keyword.text}`,
              },
            ],
          }),
        });

        const data = await response.json();
        
        if (data.error) {
          throw new Error(data.error.message || "API Error");
        }
=======
    // Stage 1: Search for ALL keywords in PARALLEL
    const keywordPromises = enabledKeywords.map((keyword, index) => {
      return fetch("https://openrouter.ai/api/v1/chat/completions", {
        method: "POST",
        headers: {
          Authorization: `Bearer ${settings.apiKey}`,
          "Content-Type": "application/json",
          "X-Title": "News Report Generator",
        },
        body: JSON.stringify({
          model: settings.selectedModel,
          messages: [
            {
              role: "user",
              content: `${settings.searchInstructions}\n\nKeyword: ${keyword.text}`,
            },
          ],
        }),
      })
        .then((response) => response.json())
        .then((data) => {
          if (data.error) {
            throw new Error(data.error.message || "API Error");
          }
>>>>>>> 2a9822a7

          const result = data.choices[0].message.content;
          
          // Track cost
          if (data.usage) {
            const selectedModel = models.find((m) => m.id === settings.selectedModel);
            if (selectedModel) {
              const promptCost = (data.usage.prompt_tokens / 1000000) * selectedModel.pricing.prompt;
              const completionCost = (data.usage.completion_tokens / 1000000) * selectedModel.pricing.completion;
              totalCost += promptCost + completionCost;
            }
          }

          completedResults.push({
            keyword: keyword.text,
            result,
          });

          // Update status to complete
          setStage1Results((prev) => {
            const updated = prev.map((r, idx) =>
              idx === index ? { ...r, status: "complete" as const, result } : r
            );
            // Update progress
            const completedCount = updated.filter(r => r.status === "complete" || r.status === "error").length;
            setStage1Progress((completedCount / enabledKeywords.length) * 100);
            return updated;
          });

          return { success: true, keyword: keyword.text };
        })
        .catch((error: any) => {
          // Update status to error
          setStage1Results((prev) => {
            const updated = prev.map((r, idx) =>
              idx === index ? { ...r, status: "error" as const, error: error.message } : r
            );
            // Update progress
            const completedCount = updated.filter(r => r.status === "complete" || r.status === "error").length;
            setStage1Progress((completedCount / enabledKeywords.length) * 100);
            return updated;
          });
          
          return { success: false, keyword: keyword.text, error: error.message };
        });
    });

    // Wait for all keyword searches to complete
    await Promise.all(keywordPromises);
    
    // Show completion animation
    setShowCompletionAnimation(true);
    setTimeout(() => setShowCompletionAnimation(false), 2000);

    // Stage 2: Aggregate and format
    setCurrentStage(2);
    setStage2StartTime(Date.now());

    try {
      const aggregatedResults = completedResults
        .map((r) => `Keyword: ${r.keyword}\n\n${r.result}`)
        .join("\n\n---\n\n");

      const response = await fetch("https://openrouter.ai/api/v1/chat/completions", {
        method: "POST",
        headers: {
          Authorization: `Bearer ${settings.apiKey}`,
          "Content-Type": "application/json",
          "X-Title": "News Report Generator",
        },
        body: JSON.stringify({
          model: settings.selectedModel,
          messages: [
            {
              role: "user",
              content: `${settings.formatPrompt}\n\nAll search results:\n\n${aggregatedResults}`,
            },
          ],
        }),
      });

      const data = await response.json();
      
      if (data.error) {
        throw new Error(data.error.message || "API Error");
      }

      // Track cost for stage 2
      if (data.usage) {
        const selectedModel = models.find((m) => m.id === settings.selectedModel);
        if (selectedModel) {
          const promptCost = (data.usage.prompt_tokens / 1000000) * selectedModel.pricing.prompt;
          const completionCost = (data.usage.completion_tokens / 1000000) * selectedModel.pricing.completion;
          totalCost += promptCost + completionCost;
        }
      }

      setActualCost(totalCost);

      // Parse JSON response
      const result = data.choices[0].message.content;
      const parsedResult = parseJSON(result);
      
      if (!parsedResult.stories || !Array.isArray(parsedResult.stories)) {
        throw new Error("Invalid JSON format: missing 'stories' array");
      }

      // Sort by rating (highest to lowest)
      const sortedStories = parsedResult.stories.sort(
        (a: Story, b: Story) => b.rating - a.rating
      );

      setStories(sortedStories);
    } catch (error: any) {
      console.error("Stage 2 error:", error);
      alert(`Failed to generate final report: ${error.message}`);
    } finally {
      setIsGenerating(false);
      setCurrentStage(null);
    }
  };

  const toggleExpanded = (keyword: string) => {
    setExpandedResults((prev) => {
      const newSet = new Set(prev);
      if (newSet.has(keyword)) {
        newSet.delete(keyword);
      } else {
        newSet.add(keyword);
      }
      return newSet;
    });
  };

  return (
    <div className="space-y-6">
      {/* Generate Report Section */}
      <div className="bg-gradient-to-r from-blue-50 to-indigo-50 p-6 rounded-lg border border-blue-200">
        <div className="flex items-center justify-between mb-4">
          <div>
            <h2 className="text-2xl font-semibold text-slate-900">Generate News Report</h2>
            <p className="text-sm text-slate-600 mt-1">
              {settings.keywords.filter((k) => k.enabled).length} keywords enabled
            </p>
          </div>
          <Button
            onClick={generateReport}
            disabled={
              isGenerating ||
              settings.keywords.filter((k) => k.enabled).length === 0 ||
              !settings.apiKey ||
              !settings.selectedModel
            }
            size="lg"
          >
            {isGenerating ? (
              <>
                <Loader2 className="h-4 w-4 animate-spin mr-2" />
                Generating...
              </>
            ) : (
              "Generate Report"
            )}
          </Button>
        </div>

        {/* Cost Estimation */}
        <div className="flex gap-6 text-sm">
          <div className="flex items-center gap-2">
            <span className="text-slate-600">Estimated Cost:</span>
            <span className="font-mono font-semibold text-slate-900">
              ${estimatedCost.toFixed(4)}
            </span>
          </div>
          {actualCost > 0 && (
            <div className="flex items-center gap-2">
              <span className="text-slate-600">Actual Cost:</span>
              <span className="font-mono font-semibold text-green-600">
                ${actualCost.toFixed(4)}
              </span>
            </div>
          )}
        </div>
      </div>

      {/* Stage 1: Individual Keyword Results */}
      {stage1Results.length > 0 && (
        <div className="space-y-4">
          <div className="flex items-center justify-between">
            <h3 className="text-xl font-semibold text-slate-900">
              Stage 1: Individual Keyword Searches
            </h3>
            
            {currentStage === 1 && (
              <div className="flex items-center gap-4">
                <div className="text-sm text-slate-600">
                  {stage1Results.filter(r => r.status === "complete" || r.status === "error").length} / {stage1Results.length} complete
                </div>
                <div className="text-sm font-mono text-slate-600">
                  {(stage1ElapsedTime / 1000).toFixed(1)}s
                </div>
              </div>
            )}
            
            {showCompletionAnimation && (
              <div className="flex items-center gap-2 text-green-600 animate-pulse">
                <CheckCircle2 className="h-6 w-6" />
                <span className="font-semibold">All keywords complete!</span>
                <Sparkles className="h-5 w-5" />
              </div>
            )}
          </div>
          
          {/* Progress Bar */}
          {currentStage === 1 && (
            <div className="w-full bg-slate-200 rounded-full h-3 overflow-hidden">
              <div
                className="h-full bg-gradient-to-r from-blue-500 to-indigo-600 transition-all duration-500 ease-out flex items-center justify-end px-2"
                style={{ width: `${stage1Progress}%` }}
              >
                {stage1Progress > 10 && (
                  <span className="text-xs font-bold text-white">
                    {Math.round(stage1Progress)}%
                  </span>
                )}
              </div>
            </div>
          )}
          
          <div className="space-y-2">
            {stage1Results.map((result) => {
              const isComplete = result.status === "complete";
              const isError = result.status === "error";
              const isLoading = result.status === "loading";
              
              return (
                <div
                  key={result.keyword}
                  className={`border rounded-lg overflow-hidden transition-all duration-300 ${
                    isComplete ? "bg-green-50 border-green-200" : 
                    isError ? "bg-red-50 border-red-200" :
                    isLoading ? "bg-blue-50 border-blue-200 shadow-sm" :
                    "bg-white"
                  }`}
                >
                  <button
                    onClick={() => toggleExpanded(result.keyword)}
                    className="w-full px-4 py-3 flex items-center justify-between hover:bg-slate-50/50 transition-colors"
                  >
                    <div className="flex items-center gap-3">
                      {result.status === "pending" && (
                        <Clock className="h-5 w-5 text-slate-400" />
                      )}
                      {result.status === "loading" && (
                        <Loader2 className="h-5 w-5 animate-spin text-blue-600" />
                      )}
                      {result.status === "complete" && (
                        <div className="relative">
                          <Check className="h-5 w-5 text-green-600" />
                          <div className="absolute inset-0 animate-ping opacity-75">
                            <Check className="h-5 w-5 text-green-400" />
                          </div>
                        </div>
                      )}
                      {result.status === "error" && (
                        <X className="h-5 w-5 text-red-600" />
                      )}
                      
                      <span className="font-medium text-slate-900">
                        {result.keyword}
                      </span>
                      
                      <span className={`text-sm capitalize px-2 py-1 rounded-full ${
                        isComplete ? "bg-green-100 text-green-700 font-medium" :
                        isError ? "bg-red-100 text-red-700 font-medium" :
                        isLoading ? "bg-blue-100 text-blue-700 font-medium animate-pulse" :
                        "bg-slate-100 text-slate-500"
                      }`}>
                        {result.status}
                      </span>
                    </div>

                    {result.status === "complete" && (
                      expandedResults.has(result.keyword) ? (
                        <ChevronDown className="h-5 w-5 text-slate-400" />
                      ) : (
                        <ChevronRight className="h-5 w-5 text-slate-400" />
                      )
                    )}
                  </button>

                  {expandedResults.has(result.keyword) && result.result && (
                    <div className="px-4 py-3 border-t bg-white">
                      <p className="text-sm text-slate-700 whitespace-pre-wrap">
                        {result.result}
                      </p>
                    </div>
                  )}

                  {result.error && (
                    <div className="px-4 py-3 border-t bg-red-100">
                      <p className="text-sm text-red-600">Error: {result.error}</p>
                    </div>
                  )}
                </div>
              );
            })}
          </div>
        </div>
      )}

      {/* Stage 2: Loading Indicator */}
      {currentStage === 2 && (
        <div className="bg-gradient-to-r from-purple-50 to-pink-50 p-6 rounded-lg border border-purple-200 shadow-lg">
          <div className="flex items-center justify-between mb-4">
            <div className="flex items-center gap-3">
              <div className="relative">
                <Loader2 className="h-6 w-6 animate-spin text-purple-600" />
                <div className="absolute inset-0 animate-ping opacity-20">
                  <Sparkles className="h-6 w-6 text-purple-400" />
                </div>
              </div>
              <div>
                <h3 className="text-lg font-semibold text-slate-900">
                  Stage 2: Aggregating and Formatting Results
                </h3>
                <p className="text-sm text-slate-600">
                  Combining all keyword searches into a final report...
                </p>
              </div>
            </div>
            <div className="text-sm font-mono text-slate-600">
              {(stage2ElapsedTime / 1000).toFixed(1)}s
            </div>
          </div>
          {/* Animated progress bar */}
          <div className="w-full bg-slate-200 rounded-full h-2 overflow-hidden">
            <div className="h-full bg-gradient-to-r from-purple-500 via-pink-500 to-purple-500 animate-pulse" style={{ width: "100%" }} />
          </div>
        </div>
      )}

      {/* Final Stories */}
      {stories.length > 0 && (
        <div className="space-y-4">
          <div className="flex items-center gap-2">
            <h3 className="text-xl font-semibold text-slate-900">News Stories</h3>
            <div className="flex items-center gap-1 text-green-600">
              <CheckCircle2 className="h-5 w-5" />
              <span className="text-sm font-medium">Report Complete</span>
            </div>
          </div>

          <div className="space-y-3">
            {stories.map((story, index) => (
              <div
                key={index}
                className="border rounded-lg p-4 bg-white hover:shadow-lg transition-all duration-300 hover:scale-[1.01]"
                style={{ animation: `fadeIn 0.5s ease-out ${index * 0.1}s both` }}
              >
                <div className="flex items-start justify-between gap-4">
                  <div className="flex-1">
                    <div className="flex items-center gap-2 mb-2">
                      <div className="flex items-center gap-1 bg-yellow-100 px-2 py-1 rounded">
                        <Star className="h-4 w-4 text-yellow-600 fill-yellow-600" />
                        <span className="font-bold text-yellow-900">
                          {story.rating.toFixed(1)}
                        </span>
                      </div>
                      <h4 className="text-lg font-semibold text-slate-900">
                        {story.title}
                      </h4>
                    </div>
                    
                    <p className="text-slate-700 mb-3">{story.summary}</p>
                    
                    <div className="flex gap-4 text-sm text-slate-500">
                      {story.source && <span>Source: {story.source}</span>}
                      {story.date && <span>Date: {story.date}</span>}
                    </div>
                    
                    {story.url && (
                      <a
                        href={story.url}
                        target="_blank"
                        rel="noopener noreferrer"
                        className="text-blue-600 hover:underline text-sm mt-2 inline-block"
                      >
                        Read more →
                      </a>
                    )}
                  </div>
                </div>
              </div>
            ))}
          </div>
        </div>
      )}

      {/* Empty State */}
      {stories.length === 0 && !isGenerating && (
        <div className="text-center py-12 text-slate-500">
          <p className="text-lg">No reports generated yet.</p>
          <p className="text-sm mt-2">
            Configure your settings and click &quot;Generate Report&quot; to get started.
          </p>
        </div>
      )}
    </div>
  );
}<|MERGE_RESOLUTION|>--- conflicted
+++ resolved
@@ -137,7 +137,6 @@
     let totalCost = 0;
     const completedResults: any[] = [];
 
-<<<<<<< HEAD
     // Stage 1: Search for each keyword
     for (let i = 0; i < enabledKeywords.length; i++) {
       const keyword = enabledKeywords[i];
@@ -174,32 +173,6 @@
         if (data.error) {
           throw new Error(data.error.message || "API Error");
         }
-=======
-    // Stage 1: Search for ALL keywords in PARALLEL
-    const keywordPromises = enabledKeywords.map((keyword, index) => {
-      return fetch("https://openrouter.ai/api/v1/chat/completions", {
-        method: "POST",
-        headers: {
-          Authorization: `Bearer ${settings.apiKey}`,
-          "Content-Type": "application/json",
-          "X-Title": "News Report Generator",
-        },
-        body: JSON.stringify({
-          model: settings.selectedModel,
-          messages: [
-            {
-              role: "user",
-              content: `${settings.searchInstructions}\n\nKeyword: ${keyword.text}`,
-            },
-          ],
-        }),
-      })
-        .then((response) => response.json())
-        .then((data) => {
-          if (data.error) {
-            throw new Error(data.error.message || "API Error");
-          }
->>>>>>> 2a9822a7
 
           const result = data.choices[0].message.content;
           
