--- conflicted
+++ resolved
@@ -1037,18 +1037,9 @@
                     <div className="text-sm font-mono text-slate-600">
                       {(stage1ElapsedTime / 1000).toFixed(1)}s
                     </div>
-<<<<<<< HEAD
                     {currentGenerationCardCount > 0 && (
                       <div className="text-sm font-semibold text-green-600">
                         {currentGenerationCardCount} cards generated
-=======
-                    {isGenerating && (
-                      <div className="flex items-center gap-2 text-blue-600">
-                        <Loader2 className="h-4 w-4 animate-spin" />
-                        <span className="text-sm font-medium">
-                          Generating news stories...
-                        </span>
->>>>>>> 9f37c9bf
                       </div>
                     )}
                   </div>
