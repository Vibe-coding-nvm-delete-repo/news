'use client';

import { useState, useEffect, useRef } from 'react';
import { useStore } from '@/lib/store';
import { Button } from '@/components/ui/button';
import {
  Loader2,
  ChevronDown,
  ChevronRight,
  Check,
  X,
  Clock,
  Star,
  Sparkles,
  CheckCircle2,
  XCircle,
} from 'lucide-react';
import { parseJSON } from '@/lib/utils';

interface Stage1Result {
  keyword: string;
  status: 'pending' | 'loading' | 'complete' | 'error';
  result?: string;
  error?: string;
  cost?: number;
}

interface Story {
  title: string;
  rating: number;
  summary: string;
  source?: string | null;
  url?: string | null;
  date?: string | null;
}

export default function NewsTab() {
  const { settings, models } = useStore();

  const [isGenerating, setIsGenerating] = useState(false);
  const [currentStage, setCurrentStage] = useState<1 | 2 | null>(null);
  const [stage1Results, setStage1Results] = useState<Stage1Result[]>([]);
  const [expandedResults, setExpandedResults] = useState<Set<string>>(
    new Set()
  );
  const [stories, setStories] = useState<Story[]>([]);
  const [estimatedCost, setEstimatedCost] = useState(0);
  const [actualCost, setActualCost] = useState(0);
  const [stage1Progress, setStage1Progress] = useState(0);
  const [stage1StartTime, setStage1StartTime] = useState<number | null>(null);
  const [stage1ElapsedTime, setStage1ElapsedTime] = useState(0);
  const [showCompletionAnimation, setShowCompletionAnimation] = useState(false);
  const abortControllerRef = useRef<AbortController | null>(null);

  // Calculate estimated cost whenever keywords or model changes
  useEffect(() => {
    calculateEstimatedCost();
    // eslint-disable-next-line react-hooks/exhaustive-deps
  }, [settings.keywords, settings.selectedModel, models]);

  // Track elapsed time for search process
  useEffect(() => {
    if (!stage1StartTime) return;

    const interval = setInterval(() => {
      setStage1ElapsedTime(Date.now() - stage1StartTime);
    }, 100);

    return () => clearInterval(interval);
  }, [stage1StartTime]);

  const calculateEstimatedCost = () => {
    const enabledKeywords = settings.keywords.filter(k => k.enabled);
    if (enabledKeywords.length === 0 || !settings.selectedModel) {
      setEstimatedCost(0);
      return;
    }

    const selectedModel = models.find(m => m.id === settings.selectedModel);
    if (!selectedModel) {
      setEstimatedCost(0);
      return;
    }

    // Rough token estimation:
    // ~800 tokens per keyword (input + output including JSON formatting)
    // No Stage 2 - client-side aggregation only!
    const tokensPerKeyword = 800;

    const totalTokens = enabledKeywords.length * tokensPerKeyword;
    const costPer1MTokens = selectedModel.totalCostPer1M;
    const estimatedCostValue = (totalTokens / 1000000) * costPer1MTokens;

    setEstimatedCost(estimatedCostValue);
  };

  const stopAndReset = () => {
    // Abort any ongoing API requests
    if (abortControllerRef.current) {
      abortControllerRef.current.abort();
      abortControllerRef.current = null;
    }

    // Reset all state
    setIsGenerating(false);
    setCurrentStage(null);
    setStage1Results([]);
    setExpandedResults(new Set());
    setStories([]);
    setActualCost(0);
    setStage2Cost(0);
    setStage1Progress(0);
    setStage1StartTime(null);
    setStage1ElapsedTime(0);
    setStage2StartTime(null);
    setStage2ElapsedTime(0);
    setShowCompletionAnimation(false);
  };

  const generateReport = async () => {
    const enabledKeywords = settings.keywords.filter(k => k.enabled);

    if (enabledKeywords.length === 0) {
      alert('Please enable at least one keyword');
      return;
    }

    if (!settings.apiKey || !settings.selectedModel) {
      alert('Please configure your API key and select a model');
      return;
    }

    // Create new abort controller for this generation
    abortControllerRef.current = new AbortController();

    setIsGenerating(true);
    setCurrentStage(1);
    setStories([]);
    setActualCost(0);
    setStage1Progress(0);
    setStage1StartTime(Date.now());
    setStage1ElapsedTime(0);
    setShowCompletionAnimation(false);

    // Initialize stage 1 results - all start as loading since they run in parallel
    const initialResults: Stage1Result[] = enabledKeywords.map(k => ({
      keyword: k.text,
      status: 'loading',
    }));
    setStage1Results(initialResults);

    let totalCost = 0;
    const allStories: Story[] = [];

    // Ensure model has :online suffix for web search capability
    const onlineModel = settings.selectedModel.includes(':online')
      ? settings.selectedModel
      : `${settings.selectedModel}:online`;

    // Stage 1: Search for each keyword IN PARALLEL
    const searchPromises = enabledKeywords.map(async (keyword, index) => {
      try {
        const response = await fetch(
          'https://openrouter.ai/api/v1/chat/completions',
          {
            method: 'POST',
            headers: {
              Authorization: `Bearer ${settings.apiKey}`,
              'Content-Type': 'application/json',
              'X-Title': 'News Report Generator',
              'HTTP-Referer':
                typeof window !== 'undefined'
                  ? window.location.origin
                  : 'http://localhost:3000',
            },
            body: JSON.stringify({
              model: onlineModel,
              messages: [
                {
                  role: 'user',
                  content: `${settings.searchInstructions} ${keyword.text}`,
                },
              ],
            }),
            signal: abortControllerRef.current?.signal,
          }
        );

        const data = await response.json();

        if (data.error) {
          throw new Error(data.error.message || 'API Error');
        }

        const result = data.choices[0].message.content;

        // Parse JSON from this keyword's search
        const parsedResult = parseJSON(result);

        if (!parsedResult.stories || !Array.isArray(parsedResult.stories)) {
          throw new Error("Invalid JSON format: missing 'stories' array");
        }

        // Track cost
        let cost = 0;
        if (data.usage) {
          const selectedModel = models.find(
            m => m.id === settings.selectedModel
          );
          if (selectedModel) {
            const promptCost =
              (data.usage.prompt_tokens / 1000000) *
              selectedModel.pricing.prompt;
            const completionCost =
              (data.usage.completion_tokens / 1000000) *
              selectedModel.pricing.completion;
            cost = promptCost + completionCost;
          }
        }

        // Update status to complete
        setStage1Results(prev => {
          const updated = prev.map((r, idx) =>
            idx === index
              ? { ...r, status: 'complete' as const, result, cost }
              : r
          );
          // Update progress
          const completedCount = updated.filter(
            r => r.status === 'complete' || r.status === 'error'
          ).length;
          setStage1Progress((completedCount / enabledKeywords.length) * 100);
          return updated;
        });

        return { success: true, stories: parsedResult.stories, cost };
      } catch (error: any) {
        // Check if the error is due to abort
        if (error.name === 'AbortError') {
          return; // Stop processing
        }
        // Update status to error
        setStage1Results(prev => {
          const updated = prev.map((r, idx) =>
            idx === index
              ? { ...r, status: 'error' as const, error: error.message }
              : r
          );
          // Update progress
          const completedCount = updated.filter(
            r => r.status === 'complete' || r.status === 'error'
          ).length;
          setStage1Progress((completedCount / enabledKeywords.length) * 100);
          return updated;
        });
<<<<<<< HEAD
      }
    }

    // Show completion animation
    setShowCompletionAnimation(true);
    setTimeout(() => setShowCompletionAnimation(false), 2000);

    // Stage 2: Aggregate and format
    setCurrentStage(2);
    setStage2StartTime(Date.now());

    try {
      const aggregatedResults = completedResults
        .map(r => `Keyword: ${r.keyword}\n\n${r.result}`)
        .join('\n\n---\n\n');

      const response = await fetch(
        'https://openrouter.ai/api/v1/chat/completions',
        {
          method: 'POST',
          headers: {
            Authorization: `Bearer ${settings.apiKey}`,
            'Content-Type': 'application/json',
            'X-Title': 'News Report Generator',
            'HTTP-Referer':
              typeof window !== 'undefined'
                ? window.location.origin
                : 'http://localhost:3000',
          },
          body: JSON.stringify({
            model: settings.selectedModel,
            messages: [
              {
                role: 'user',
                content: `${settings.formatPrompt}\n\nAll search results:\n\n${aggregatedResults}`,
              },
            ],
          }),
          signal: abortControllerRef.current?.signal,
        }
      );

      const data = await response.json();
=======
>>>>>>> 15fec645

        return { success: false, error: error.message, cost: 0 };
      }
    });

    // Wait for all searches to complete (TRUE PARALLEL PROCESSING)
    const results = await Promise.all(searchPromises);

    // Aggregate all stories from successful searches
    results.forEach(result => {
      if (result.success && result.stories) {
        allStories.push(...result.stories);
      }
      totalCost += result.cost;
    });

    // Update total cost
    setActualCost(totalCost);

    // Show completion animation
    setShowCompletionAnimation(true);
    setTimeout(() => setShowCompletionAnimation(false), 2000);

    // Client-side aggregation: Sort all stories by rating (no Stage 2 LLM call needed!)
    const sortedStories = allStories.sort(
      (a: Story, b: Story) => b.rating - a.rating
    );

<<<<<<< HEAD
      // Sort by rating (highest to lowest)
      const sortedStories = parsedResult.stories.sort(
        (a: Story, b: Story) => b.rating - a.rating
      );

      setStories(sortedStories);
    } catch (error: any) {
      // Check if the error is due to abort
      if (error.name === 'AbortError') {
        return; // Stop processing
      }
      console.error('Stage 2 error:', error);
      alert(`Failed to generate final report: ${error.message}`);
    } finally {
      setIsGenerating(false);
      setCurrentStage(null);
      abortControllerRef.current = null;
    }
=======
    setStories(sortedStories);
    setIsGenerating(false);
    setCurrentStage(null);
>>>>>>> 15fec645
  };

  const toggleExpanded = (keyword: string) => {
    setExpandedResults(prev => {
      const newSet = new Set(prev);
      if (newSet.has(keyword)) {
        newSet.delete(keyword);
      } else {
        newSet.add(keyword);
      }
      return newSet;
    });
  };

  return (
    <div className="space-y-6">
      {/* Cumulative Cost Counter */}
      {actualCost > 0 && (
        <div className="bg-gradient-to-r from-green-50 to-emerald-50 p-4 rounded-lg border-2 border-green-300 shadow-md">
          <div className="flex items-center justify-between">
            <div className="flex items-center gap-3">
              <div className="bg-green-500 text-white rounded-full p-2">
                <Sparkles className="h-6 w-6" />
              </div>
              <div>
                <p className="text-sm font-medium text-green-800">
                  Total Cost Spent
                </p>
                <p className="text-xs text-green-600">
                  Cumulative across all API calls
                </p>
              </div>
            </div>
            <div className="text-right">
              <p className="text-3xl font-bold text-green-900 font-mono">
                ${actualCost.toFixed(6)}
              </p>
            </div>
          </div>
        </div>
      )}

      {/* Generate Report Section */}
      <div className="bg-gradient-to-r from-blue-50 to-indigo-50 p-6 rounded-lg border border-blue-200">
        <div className="flex items-center justify-between mb-4">
          <div>
            <h2 className="text-2xl font-semibold text-slate-900">
              Generate News Report
            </h2>
            <p className="text-sm text-slate-600 mt-1">
              {settings.keywords.filter(k => k.enabled).length} keywords enabled
            </p>
          </div>
          <div className="flex gap-2">
            <Button
              onClick={generateReport}
              disabled={
                isGenerating ||
                settings.keywords.filter(k => k.enabled).length === 0 ||
                !settings.apiKey ||
                !settings.selectedModel
              }
              size="lg"
            >
              {isGenerating ? (
                <>
                  <Loader2 className="h-4 w-4 animate-spin mr-2" />
                  Generating...
                </>
              ) : (
                'Generate Report'
              )}
            </Button>
            {isGenerating && (
              <Button onClick={stopAndReset} variant="destructive" size="lg">
                <XCircle className="h-4 w-4 mr-2" />
                Stop & Reset
              </Button>
            )}
          </div>
        </div>

        {/* Cost Estimation */}
        <div className="flex gap-6 text-sm">
          <div className="flex items-center gap-2">
            <span className="text-slate-600">Estimated Cost:</span>
            <span className="font-mono font-semibold text-slate-900">
              ${estimatedCost.toFixed(4)}
            </span>
          </div>
          {actualCost > 0 && (
            <div className="flex items-center gap-2">
              <span className="text-slate-600">Actual Cost:</span>
              <span className="font-mono font-semibold text-green-600">
                ${actualCost.toFixed(4)}
              </span>
            </div>
          )}
        </div>
      </div>

      {/* Stage 1: Individual Keyword Results */}
      {stage1Results.length > 0 && (
        <div className="space-y-4">
          <div className="flex items-center justify-between">
            <h3 className="text-xl font-semibold text-slate-900">
              Parallel Keyword Searches (Online Mode)
            </h3>

            {currentStage === 1 && (
              <div className="flex items-center gap-4">
                <div className="text-sm text-slate-600">
                  {
                    stage1Results.filter(
                      r => r.status === 'complete' || r.status === 'error'
                    ).length
                  }{' '}
                  / {stage1Results.length} complete
                </div>
                <div className="text-sm font-mono text-slate-600">
                  {(stage1ElapsedTime / 1000).toFixed(1)}s
                </div>
              </div>
            )}

            {showCompletionAnimation && (
              <div className="flex items-center gap-2 text-green-600 animate-pulse">
                <CheckCircle2 className="h-6 w-6" />
                <span className="font-semibold">All keywords complete!</span>
                <Sparkles className="h-5 w-5" />
              </div>
            )}
          </div>

          {/* Progress Bar */}
          {currentStage === 1 && (
            <div className="w-full bg-slate-200 rounded-full h-3 overflow-hidden">
              <div
                className="h-full bg-gradient-to-r from-blue-500 to-indigo-600 transition-all duration-500 ease-out flex items-center justify-end px-2"
                style={{ width: `${stage1Progress}%` }}
              >
                {stage1Progress > 10 && (
                  <span className="text-xs font-bold text-white">
                    {Math.round(stage1Progress)}%
                  </span>
                )}
              </div>
            </div>
          )}

          <div className="space-y-2">
            {stage1Results.map(result => {
              const isComplete = result.status === 'complete';
              const isError = result.status === 'error';
              const isLoading = result.status === 'loading';

              return (
                <div
                  key={result.keyword}
                  className={`border rounded-lg overflow-hidden transition-all duration-300 ${
                    isComplete
                      ? 'bg-green-50 border-green-200'
                      : isError
                        ? 'bg-red-50 border-red-200'
                        : isLoading
                          ? 'bg-blue-50 border-blue-200 shadow-sm'
                          : 'bg-white'
                  }`}
                >
                  <button
                    onClick={() => toggleExpanded(result.keyword)}
                    className="w-full px-4 py-3 flex items-center justify-between hover:bg-slate-50/50 transition-colors"
                  >
                    <div className="flex items-center gap-3">
                      {result.status === 'pending' && (
                        <Clock className="h-5 w-5 text-slate-400" />
                      )}
                      {result.status === 'loading' && (
                        <Loader2 className="h-5 w-5 animate-spin text-blue-600" />
                      )}
                      {result.status === 'complete' && (
                        <div className="relative">
                          <Check className="h-5 w-5 text-green-600" />
                          <div className="absolute inset-0 animate-ping opacity-75">
                            <Check className="h-5 w-5 text-green-400" />
                          </div>
                        </div>
                      )}
                      {result.status === 'error' && (
                        <X className="h-5 w-5 text-red-600" />
                      )}

                      <span className="font-medium text-slate-900">
                        {result.keyword}
                      </span>

                      <span
                        className={`text-sm capitalize px-2 py-1 rounded-full ${
                          isComplete
                            ? 'bg-green-100 text-green-700 font-medium'
                            : isError
                              ? 'bg-red-100 text-red-700 font-medium'
                              : isLoading
                                ? 'bg-blue-100 text-blue-700 font-medium animate-pulse'
                                : 'bg-slate-100 text-slate-500'
                        }`}
                      >
                        {result.status}
                      </span>
                    </div>

                    {result.status === 'complete' &&
                      (expandedResults.has(result.keyword) ? (
                        <ChevronDown className="h-5 w-5 text-slate-400" />
                      ) : (
                        <ChevronRight className="h-5 w-5 text-slate-400" />
                      ))}
                  </button>

                  {expandedResults.has(result.keyword) && result.result && (
                    <div className="px-4 py-3 border-t bg-white">
                      <p className="text-sm text-slate-700 whitespace-pre-wrap">
                        {result.result}
                      </p>
                    </div>
                  )}

                  {result.error && (
                    <div className="px-4 py-3 border-t bg-red-100">
                      <p className="text-sm text-red-600">
                        Error: {result.error}
                      </p>
                    </div>
                  )}
                </div>
              );
            })}
          </div>
        </div>
      )}

      {/* Final Stories */}
      {stories.length > 0 && (
        <div className="space-y-4">
          <div className="flex items-center gap-2">
            <h3 className="text-xl font-semibold text-slate-900">
              News Stories
            </h3>
            <div className="flex items-center gap-1 text-green-600">
              <CheckCircle2 className="h-5 w-5" />
              <span className="text-sm font-medium">Report Complete</span>
            </div>
          </div>

          <div className="space-y-3">
            {stories.map((story, index) => (
              <div
                key={index}
                className="border rounded-lg p-4 bg-white hover:shadow-lg transition-all duration-300 hover:scale-[1.01]"
                style={{
                  animation: `fadeIn 0.5s ease-out ${index * 0.1}s both`,
                }}
              >
                <div className="flex items-start justify-between gap-4">
                  <div className="flex-1">
                    <div className="flex items-center gap-2 mb-2">
                      <div className="flex items-center gap-1 bg-yellow-100 px-2 py-1 rounded">
                        <Star className="h-4 w-4 text-yellow-600 fill-yellow-600" />
                        <span className="font-bold text-yellow-900">
                          {story.rating.toFixed(1)}
                        </span>
                      </div>
                      <h4 className="text-lg font-semibold text-slate-900">
                        {story.title}
                      </h4>
                    </div>

                    <p className="text-slate-700 mb-3">{story.summary}</p>

                    <div className="flex gap-4 text-sm text-slate-500">
                      {story.source && <span>Source: {story.source}</span>}
                      {story.date && <span>Date: {story.date}</span>}
                    </div>

                    {story.url && (
                      <a
                        href={story.url}
                        target="_blank"
                        rel="noopener noreferrer"
                        className="text-blue-600 hover:underline text-sm mt-2 inline-block"
                      >
                        Read more →
                      </a>
                    )}
                  </div>
                </div>
              </div>
            ))}
          </div>
        </div>
      )}

      {/* Empty State */}
      {stories.length === 0 && !isGenerating && (
        <div className="text-center py-12 text-slate-500">
          <p className="text-lg">No reports generated yet.</p>
          <p className="text-sm mt-2">
            Configure your settings and click &quot;Generate Report&quot; to get
            started.
          </p>
        </div>
      )}
    </div>
  );
}<|MERGE_RESOLUTION|>--- conflicted
+++ resolved
@@ -253,7 +253,6 @@
           setStage1Progress((completedCount / enabledKeywords.length) * 100);
           return updated;
         });
-<<<<<<< HEAD
       }
     }
 
@@ -297,8 +296,6 @@
       );
 
       const data = await response.json();
-=======
->>>>>>> 15fec645
 
         return { success: false, error: error.message, cost: 0 };
       }
@@ -327,7 +324,6 @@
       (a: Story, b: Story) => b.rating - a.rating
     );
 
-<<<<<<< HEAD
       // Sort by rating (highest to lowest)
       const sortedStories = parsedResult.stories.sort(
         (a: Story, b: Story) => b.rating - a.rating
@@ -346,11 +342,6 @@
       setCurrentStage(null);
       abortControllerRef.current = null;
     }
-=======
-    setStories(sortedStories);
-    setIsGenerating(false);
-    setCurrentStage(null);
->>>>>>> 15fec645
   };
 
   const toggleExpanded = (keyword: string) => {
