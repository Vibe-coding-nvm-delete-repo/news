import { create } from 'zustand';
import { persist } from 'zustand/middleware';

export interface Keyword {
  id: string;
  text: string;
  enabled: boolean;
}

export interface Model {
  id: string;
  name: string;
  pricing: {
    prompt: number;
    completion: number;
  };
  totalCostPer1M: number;
}

export interface Settings {
  apiKey: string | null;
  selectedModel: string | null;
  keywords: Keyword[];
  searchInstructions: string;
  formatPrompt: string;
  onlineEnabled: boolean;
}

interface StoreState {
  settings: Settings;
  models: Model[];
  isLoadingModels: boolean;
  setApiKey: (key: string | null) => void;
  setSelectedModel: (model: string | null) => void;
  setModels: (models: Model[]) => void;
  setIsLoadingModels: (loading: boolean) => void;
  addKeyword: (keyword: Keyword) => void;
  removeKeyword: (id: string) => void;
  toggleKeyword: (id: string) => void;
  setSearchInstructions: (instructions: string) => void;
  setFormatPrompt: (prompt: string) => void;
  setOnlineEnabled: (enabled: boolean) => void;
}

export const useStore = create<StoreState>()(
  persist(
    set => ({
      settings: {
        apiKey: null,
        selectedModel: null,
        keywords: [],
<<<<<<< HEAD
        searchInstructions: `You are a news research assistant. Search the web for the latest news and developments about the given keyword/topic. Focus on events from the past 7 days.

Provide a comprehensive summary that includes:
- Recent news articles and updates
- Important developments and trends  
- Key discussions and notable events
- Sources and dates when available

Do NOT provide code, commands, or apologies. Provide actual news content and information.`,
        formatPrompt: `Analyze all the news results and create a JSON response with this schema:
=======
        searchInstructions: `Search for the latest news and developments about this topic. Focus on events from the past 7 days. Include important updates, trends, and notable discussions.`,
        formatPrompt: `CRITICAL INSTRUCTIONS: You MUST return ONLY a valid JSON object. Do NOT include:
- Markdown code blocks (no \`\`\`json or \`\`\`)
- Explanatory text before or after the JSON
- Any commentary or additional information

Required JSON Schema:
>>>>>>> 1d14f043
{
  "stories": [
    {
      "title": "Clear, concise headline",
      "rating": 1-10 (numeric value only - rate based on significance, novelty, and relevance),
      "summary": "2-3 sentence summary of the story",
      "source": "Source name or null if not available",
      "url": "Full article URL or null if not available",
      "date": "YYYY-MM-DD format or null if not available"
    }
  ]
}

REQUIREMENTS:
1. Return ONLY the JSON object starting with { and ending with }
2. Include ALL stories found across all keyword searches
3. Sort stories by rating (highest to lowest)
4. Use null for any missing fields (source, url, date)
5. Ensure all JSON is properly formatted and valid

Now analyze all the search results below and return the JSON response:`,
        onlineEnabled: true,
      },
      models: [],
      isLoadingModels: false,
      setApiKey: key =>
        set(state => ({
          settings: { ...state.settings, apiKey: key },
        })),
      setSelectedModel: model =>
        set(state => ({
          settings: { ...state.settings, selectedModel: model },
        })),
      setModels: models => set({ models }),
      setIsLoadingModels: loading => set({ isLoadingModels: loading }),
      addKeyword: keyword =>
        set(state => ({
          settings: {
            ...state.settings,
            keywords: [...state.settings.keywords, keyword],
          },
        })),
      removeKeyword: id =>
        set(state => ({
          settings: {
            ...state.settings,
            keywords: state.settings.keywords.filter(k => k.id !== id),
          },
        })),
      toggleKeyword: id =>
        set(state => ({
          settings: {
            ...state.settings,
            keywords: state.settings.keywords.map(k =>
              k.id === id ? { ...k, enabled: !k.enabled } : k
            ),
          },
        })),
      setSearchInstructions: instructions =>
        set(state => ({
          settings: { ...state.settings, searchInstructions: instructions },
        })),
      setFormatPrompt: prompt =>
        set(state => ({
          settings: { ...state.settings, formatPrompt: prompt },
        })),
      setOnlineEnabled: enabled =>
        set(state => ({
          settings: { ...state.settings, onlineEnabled: enabled },
        })),
    }),
    {
      name: 'news-report-generator-storage',
    }
  )
);<|MERGE_RESOLUTION|>--- conflicted
+++ resolved
@@ -49,7 +49,6 @@
         apiKey: null,
         selectedModel: null,
         keywords: [],
-<<<<<<< HEAD
         searchInstructions: `You are a news research assistant. Search the web for the latest news and developments about the given keyword/topic. Focus on events from the past 7 days.
 
 Provide a comprehensive summary that includes:
@@ -60,15 +59,6 @@
 
 Do NOT provide code, commands, or apologies. Provide actual news content and information.`,
         formatPrompt: `Analyze all the news results and create a JSON response with this schema:
-=======
-        searchInstructions: `Search for the latest news and developments about this topic. Focus on events from the past 7 days. Include important updates, trends, and notable discussions.`,
-        formatPrompt: `CRITICAL INSTRUCTIONS: You MUST return ONLY a valid JSON object. Do NOT include:
-- Markdown code blocks (no \`\`\`json or \`\`\`)
-- Explanatory text before or after the JSON
-- Any commentary or additional information
-
-Required JSON Schema:
->>>>>>> 1d14f043
 {
   "stories": [
     {
