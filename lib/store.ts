--- conflicted
+++ resolved
@@ -105,12 +105,6 @@
   keywords: Keyword[];
   /** Custom prompt for keyword searches */
   searchInstructions: string;
-<<<<<<< HEAD
-=======
-  /** (Deprecated) Custom prompt for formatting results */
-  formatPrompt: string;
-  /** Whether online search mode is enabled (always true) */
->>>>>>> 69e30d04
   onlineEnabled: boolean;
 }
 
@@ -134,14 +128,8 @@
   reportHistory: ReportHistory[];
   /** Currently active tab in the News section */
   activeNewsTab: 'generate' | 'active' | 'archived' | 'history';
-<<<<<<< HEAD
   totalCostSpent: number;
   totalReportsGenerated: number;
-=======
-
-  // Actions - Settings
-  /** Updates the OpenRouter API key */
->>>>>>> 69e30d04
   setApiKey: (key: string | null) => void;
   /** Sets the currently selected model */
   setSelectedModel: (model: string | null) => void;
@@ -161,12 +149,6 @@
   // Actions - Prompts
   /** Updates the search instructions prompt */
   setSearchInstructions: (instructions: string) => void;
-<<<<<<< HEAD
-=======
-  /** Updates the format prompt (deprecated) */
-  setFormatPrompt: (prompt: string) => void;
-  /** Updates online mode setting (always true) */
->>>>>>> 69e30d04
   setOnlineEnabled: (enabled: boolean) => void;
 
   // Actions - Cards
